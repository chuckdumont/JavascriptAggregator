/*
 * (C) Copyright 2012, IBM Corporation
 *
 * Licensed under the Apache License, Version 2.0 (the "License");
 * you may not use this file except in compliance with the License.
 * You may obtain a copy of the License at
 *
 *     http://www.apache.org/licenses/LICENSE-2.0
 *
 * Unless required by applicable law or agreed to in writing, software
 * distributed under the License is distributed on an "AS IS" BASIS,
 * WITHOUT WARRANTIES OR CONDITIONS OF ANY KIND, either express or implied.
 * See the License for the specific language governing permissions and
 * limitations under the License.
 */

/**
 *  AMD combo loader extention for the Dojo AMD loader.
 *  <p>
 *  This file is combined with loaderExtCommon.js, and with dynamically 
 *  injected javascript code, by the Dojo HttpTransport extension on the
 *  aggregator when the combo/loaderExt.js pseudo resource is 
 *  requested.
 */
(function() {
var depmap = {},
    deps = [],
    userConfig = (function(){
    	// make sure we're looking at global dojoConfig etc.
    	return this.dojoConfig || this.djConfig || this.require;
    })(),

    combo = userConfig.combo,
    
    // The context path of the aggregator service
    contextPath = combo.contextPath,

    // ( 4k/4096 with a buffer just in case - 96) 
    // Set to 0 to disable url length checks.
    maxUrlLength = (typeof(combo.maxUrlLength) === 'undefined') ?
    		// IE doesn't cache responses for request URLs greater than about 2K
    		(/MSIE (\d+\.\d+);/.test(navigator.userAgent) ? 2000 : 4000) :
    		combo.maxUrlLength,

    // The following vars are referenced by javascript code injected by the 
    // server.
    plugins = (combo.plugins = combo.plugins || {}),
    aliases = (userConfig.aliases = userConfig.aliases || []),
    // Flag indicating whether or not has features sent to the server should
    // include features that evaluate to undefined
    includeUndefinedFeatures,

    // Map of module name to number id pairs
    moduleIdMap = {},
    
    // cumulative exclude modules
    excludes = [],
    
    // The current key into the pendingLoads map.  Non-null when defining modules between
    // combo.beginDefs() and combo.endDefs() invocations.
    currentLoadKey = null,
    
    // Property map of pending loads.  The keys are the stringified mid list that was provided
    // to the combo.done() load callback.  The values are {mids:xxx, defs:xxx} objects where
    // mids is the same module list use to make the key and defs is the array of define() 
    // function call arguments.  There is a one-to-one correspondence between the elements
    // in mids and the elements in defs.
    pendingLoads = {},
    
    // Array of keys for entries in pendingLoads, in load request order (i.e. the order in 
    // which the corresponding combo.done() load callback was invoked).
    pendingLoadKeys = [],
    
    // The original global define() function before we re-mapped it to our comboDefine function.
    originalDefine,
    
    // Query arg from window.location
<<<<<<< HEAD
    windowArgs = parseQueryArgs(window.location.href) || {},
=======
    windowArgs = parseQueryArgs(window.location.search) || {};
>>>>>>> abbc2e5a
    
    // Query arg from script tag used to load this code
    scriptArgs = combo.scriptId && parseQueryArgs((document.getElementById(combo.scriptId)||{}).src) || {},
    
    comboDefine = function() {
    	if (currentLoadKey) {
    		pendingLoads[currentLoadKey].defArgs.push(arguments);
    	} else {
    		originalDefine.apply(this, arguments);
    	}
    };
    

// Copy config params from the combo config property
for (var s in params) {
	if (typeof combo[s] !== 'undefined') {
		params[s][0] = combo[s];
	}
}

extraArgs = combo.extraArgs || {};
userConfig.has = userConfig.has || {};

//By default, don't include config- features since the loader uses the has map as a dumping 
//ground for anything specified in the config.
featureFilter = combo.featureFilter || function(name) { return !/^config-/.test(name);};

// Set this so that the loader won't synchronously call require.callback
userConfig.has["dojo-built"] = true;

userConfig.async = true;		// use async loader

//Enable the combo api
userConfig.has['dojo-combo-api'] = 1;

/**
 * url processor for handling cache bust query arg
 */
urlProcessors.push(function(url) {
	cb = windowArgs.cachebust ||
	     scriptArgs.cachebust || scriptArgs.cb ||
	     combo.cacheBust || dojo.config.cacheBust;
	if (cb) {
		url += ('&cb=' + cb);
	}
	return url;
});

/**
 * urlProcessor to add query locale query arg
 */
urlProcessors.push(function(url, deps){
	// determine if any of the modules in the request are i18n resources
	var isI18n = true;
	if (!combo.serverExpandLayers) {
		isI18n = false;
		for (var i = 0; i < deps.length; i++) {
			if (combo.isI18nResource(deps[i])) {
				isI18n = true;
				break;
			}
		}
	}
	if (isI18n) {
		// If request contains i18n resources, then add the locales to the request URL
		if (typeof dojo !== 'undefined' && dojo.locale && !/[?&]locs=/.test(url)) {
			url+=('&locs='+[dojo.locale].concat(dojo.config.extraLocale || []).join(','));
		}
	}
	return url;
});

// require.combo needs to be defined before this code is loaded
combo.done = function(load, config, opt_deps) {
	var hasArg = "", base64,
	    sendRequest = function(load, config, opt_deps) {
			var mids = [], i, dep;
			opt_deps = opt_deps || deps;
			
			// Determine if we need to split the request into i18n/non-i18n parts
			if (combo.i18nSplit && !combo.serverExpandLayers) {
				var i18nModules = [], nonI18nModules = [];
				for (i = 0; i < opt_deps.length; i++) {
					dep = opt_deps[i];
					(combo.isI18nResource(dep) ? i18nModules : nonI18nModules).push(dep);
				}
				if (i18nModules.length && nonI18nModules.length) {
					// Mixed request.  Separate into i18n and non-i18n requests
					deps = [];
					depmap = {};
					sendRequest(load, config, nonI18nModules);
					sendRequest(load, config, i18nModules);
					return;
				}
			}
			
			for (i = 0, dep; !!(dep = opt_deps[i]); i++) {
				mids[i] = dep.prefix ? (dep.prefix + "!" + dep.name) : dep.name;
			}
			
			var url = contextPath || "";
			url = addModulesToUrl(url, ["modules", "moduleIds"], opt_deps, moduleIdMap, base64 ? base64.encode : null);
			url = addModulesToUrl(url, ["exEnc", "exIds"], excludes || [], moduleIdMap,  base64 ? base64.encode : null);
			url += (hasArg ? '&' + hasArg : "");
			
			// Allow any externally provided URL processors to make their contribution
			// to the URL
			for (i = 0; i < urlProcessors.length; i++) {
				url = urlProcessors[i](url, opt_deps);
			}
			
			if (config.has("dojo-trace-api")) {
				config.trace("loader-inject-combo", [mids.join(', ')]);
			}
			if (maxUrlLength && url.length > maxUrlLength) {
				var parta = opt_deps.slice(0, opt_deps.length/2),
				    partb = opt_deps.slice(opt_deps.length/2, opt_deps.length);
				deps = [];
				depmap = {};
				sendRequest(load, config, parta);
				sendRequest(load, config, partb);
			} else {
				if (combo.serverExpandLayers) {
					excludes = excludes.concat(deps);
					// Create pending load entries for this load request so that we can manage the order in 
					// which the modules are defined independent of the order in which the responses arrive.
					var key = mids.join(',');
					pendingLoadKeys.push(key);
					pendingLoads[key] = {mids:mids, defs:null};
				}
				if (deps === opt_deps) {
					// we have not split the module list to trim url size, so we can clear this safely.
					// otherwise clearing these is the responsibility of the initial function.
					deps = [];
					depmap = {};
				}
				load(mids, url);
			}
	    };
	    
	if (!originalDefine) {
		// Replace the global define() function with our own and save the original
		(function() {
			originalDefine = this.define;
			this.define = comboDefine;
		})();
	}
	
	// Get base64 decoder
	try {
		base64 = require('dojox/encoding/base64');
	} catch (ignore) {}

	if (typeof includeUndefinedFeatures == 'undefined') {
		// Test to determine if we can include features that evaluate to undefined.
		// If simply querying a feature puts the feature in the cache, then we
		// can't send features that evaluate to undefined to the server.
		// (Note: this behavior exists in early versions of dojo 1.7)
		var test_feature = 'combo-test-for-undefined';
		config.has(test_feature);
		includeUndefinedFeatures = !(test_feature in config.has.cache);
	}
	hasArg = computeHasArg(config.has, config.has.cache, includeUndefinedFeatures);
	
	// If sending the feature set in a cookie is enabled, then try to 
	// set the cookie.
	var featureMap = null, featureCookie = null;
	if (!!(featureMap = config.has("combo-feature-map"))) {
		hasArg = featureMap.getQueryString(hasArg);
	} else if (!!(featureCookie = config.has("combo-feature-cookie"))) {
		hasArg = featureCookie.setCookie(hasArg, contextPath);
	}

	sendRequest(load, config, opt_deps);
};

combo.add = function (prefix, name, url, config) {
	if (config.cache[name] || !combo.isSupportedModule(name, url)) {
		return false;
	}
	if (!depmap[name] && (!prefix || prefix in plugins)) {
		deps.push(depmap[name] = {
			prefix: prefix,
			name: name
		});
	}
	
	var canHandle = !!depmap[name];
	if (!canHandle && config.has("dojo-trace-api")) {
		config.trace("loader-inject-combo-reject", ["can't handle: " + prefix + "!" + name]);
	}
	return canHandle;
};

var isNotAbsoluteOrServerRelative = function(mid) {
	return !/^(\/)|([^:\/]+:[\/]{2})/.test(mid);	// nothing starting with / or http://	
};
//Returns true if the aggregator supports the specified module id.  Apps can provide an 
//implementation of this method in the loader config to exclude selected paths.
//Default is to support anything that doesn't begin with / or http://
var userSpecified = combo.isSupportedModule || function() { return true; };
combo.isSupportedModule = function(mid) {
	return isNotAbsoluteOrServerRelative(mid) && userSpecified(mid);
};

/*
 * If ary is null, then hash specifies the module id list hash on the server.
 * If ary is not null, then it specifies the module ids to register and hash is ignored
 */
combo.reg = function(ary, hash) {
	if (ary === null) {
		for (var s in moduleIdMap) {
			if (moduleIdMap.hasOwnProperty(s)) {
				throw new Error("Can't set hash");
			}
		}
		moduleIdMap["**idListHash**"] = hash;
		return;
	}
	registerModuleNameIds(ary, moduleIdMap);
};

combo.getIdMap = function() {
	// return a copy of the object
	// Note that this function is used only called unit tests and diagnostic tools, so 
	// the potentially poor performance of the converting the string to/form json is not
	// and issue.
	return JSON.parse(JSON.stringify(moduleIdMap));
};

/*
 * Decodes an aggregator request url.  Outputs to the console an object with properties 
 * identifying requested modules, defined features, etc.  Provided for diagnostic/debugging 
 * purposes.
 */
combo.decodeUrl = function(url) {
	require(['combo/dojo/requestDecoder'], function(decoder){
		console.log(decoder.decode(url));
	});
};

combo.isI18nResource = combo.isI18nResource || function(mid) {
	if (combo.plugins["combo/i18n"]) {
		// has combo/i18n plugin support
		return mid.prefix === "combo/i18n";
	} else {
		// no combo/i18n plugin support.  Figure it out from the module name
		return !mid.prefix && /.?\/nls\/.?/.test(mid.name); 
	}
};

combo.addBootLayerDeps = function(deps) {
	excludes = excludes.concat(deps);
};

combo.resetExcludeList = function() {
	// used for unit testing
	excludes = [];
}

/*
 * Returns true if the specified module is defined, false otherwise
 */
combo.isDefined = function(name) {
	try {
		require(name);
		return true;
	} catch (ignore) {
	}
	return false;
};

/*
 * Called by JAGGR responses before modules in the response will be defined.  <code>modules</code>
 * is the array of module ids that will be defined before combo.endDefs is called, in define order.
 * 
 * The goal here is to ensure that modules are defined in request order.  This is necessary in order 
 * to avoid the situation where additional, loader generated requests are generated to load unresolved
 * module dependencies that can result from out of order responses.  The order dependency comes from the
 * cumulative exclude list used to exclude previously requested modules.
 */
combo.beginDefs = function(modules) {
	if (!!currentLoadKey) {
		throw new Error("Invalid state in combo.beginDefs");
	}
	var key = modules.join(',');
	var index = pendingLoadKeys.indexOf(key);
	if (index == -1) {
		// Can happen when JAGGR returns something different than what was asked for,
		// for example, a version error module. 
		return;
	}
	if (index === 0 && (pendingLoadKeys.length === 1 || 
			pendingLoadKeys.every(function(pendingLoadKey) {
				return !pendingLoads[pendingLoadKey].defArgs;
			})
	)) {
		// There are no out-of-order pending requests, so just clean up the entries for this response
		// and return.
		delete pendingLoads[key];
		pendingLoadKeys.shift();
		return;
	}
	// Set the pending load key and defs array for this request.  define() function calls will be 
	// intercepted and the function arguments queued to the defs array for later play back.
	currentLoadKey = key;
	pendingLoads[key].defArgs = [];
};

/*
 * Called by JAGGR responses after the modules in the response have been defined (i.e. our define()
 * function intercept has been called).  If the current response is for the pending load at the 
 * head of the queue, then gather up all the adjacent completed responses and play back the define
 * function invocations for the combined modules to the original define function.
 * 
 * Note: this code depends on an implementation detail of the dojo loader which allows us to modify
 * the contents of the mid list that we provided to the combo.done() load callback after its been 
 * called but before the modules are defined.
 */
combo.endDefs = function() {
	if (currentLoadKey) {
		var key = currentLoadKey;
		currentLoadKey = null;		// clear the current key
		var index = pendingLoadKeys.indexOf(key);
		if (index === 0) {
			// Head request has completed.  Gather up adjacent requests that have completed into 
			// corresponding arrays.  Note that for the mids array, we are modifying the array 
			// that was originally passed to the loader via the combo.done() load callback.  We 
			// need to do this because the loader expects the modules to be defined in the order
			// that they are listed in the array.
			var mids = pendingLoads[key].mids;
			var defArgs = pendingLoads[key].defArgs;
			pendingLoadKeys.shift();
			delete pendingLoads[key];
			while (pendingLoadKeys.length && pendingLoads[pendingLoadKeys[0]].defArgs) {
				var pendingLoad = pendingLoads[pendingLoadKeys[0]];
				Array.prototype.push.apply(mids, pendingLoad.mids);	// add to existing array
				defArgs = defArgs.concat(pendingLoad.defArgs);
				// remove items from queues
				delete pendingLoads[pendingLoadKeys[0]];
				pendingLoadKeys.shift();
			}
			// Now invoke the original define function using the saved arguments for the 
			// combined modules.
			defArgs.forEach(function(args) {
				originalDefine.apply(this, args);
			});
		}
	}
};

setTimeout(function() {
	if (userConfig.deps) {
		require(userConfig.deps, function() {
			if (userConfig.callback) {
				userConfig.callback.apply(this, arguments);
			}
		});
	} else if (userConfig.callback) {
		userConfig.callback();
	}
}, 0);
})();
<|MERGE_RESOLUTION|>--- conflicted
+++ resolved
@@ -1,445 +1,441 @@
-/*
- * (C) Copyright 2012, IBM Corporation
- *
- * Licensed under the Apache License, Version 2.0 (the "License");
- * you may not use this file except in compliance with the License.
- * You may obtain a copy of the License at
- *
- *     http://www.apache.org/licenses/LICENSE-2.0
- *
- * Unless required by applicable law or agreed to in writing, software
- * distributed under the License is distributed on an "AS IS" BASIS,
- * WITHOUT WARRANTIES OR CONDITIONS OF ANY KIND, either express or implied.
- * See the License for the specific language governing permissions and
- * limitations under the License.
- */
-
-/**
- *  AMD combo loader extention for the Dojo AMD loader.
- *  <p>
- *  This file is combined with loaderExtCommon.js, and with dynamically 
- *  injected javascript code, by the Dojo HttpTransport extension on the
- *  aggregator when the combo/loaderExt.js pseudo resource is 
- *  requested.
- */
-(function() {
-var depmap = {},
-    deps = [],
-    userConfig = (function(){
-    	// make sure we're looking at global dojoConfig etc.
-    	return this.dojoConfig || this.djConfig || this.require;
-    })(),
-
-    combo = userConfig.combo,
-    
-    // The context path of the aggregator service
-    contextPath = combo.contextPath,
-
-    // ( 4k/4096 with a buffer just in case - 96) 
-    // Set to 0 to disable url length checks.
-    maxUrlLength = (typeof(combo.maxUrlLength) === 'undefined') ?
-    		// IE doesn't cache responses for request URLs greater than about 2K
-    		(/MSIE (\d+\.\d+);/.test(navigator.userAgent) ? 2000 : 4000) :
-    		combo.maxUrlLength,
-
-    // The following vars are referenced by javascript code injected by the 
-    // server.
-    plugins = (combo.plugins = combo.plugins || {}),
-    aliases = (userConfig.aliases = userConfig.aliases || []),
-    // Flag indicating whether or not has features sent to the server should
-    // include features that evaluate to undefined
-    includeUndefinedFeatures,
-
-    // Map of module name to number id pairs
-    moduleIdMap = {},
-    
-    // cumulative exclude modules
-    excludes = [],
-    
-    // The current key into the pendingLoads map.  Non-null when defining modules between
-    // combo.beginDefs() and combo.endDefs() invocations.
-    currentLoadKey = null,
-    
-    // Property map of pending loads.  The keys are the stringified mid list that was provided
-    // to the combo.done() load callback.  The values are {mids:xxx, defs:xxx} objects where
-    // mids is the same module list use to make the key and defs is the array of define() 
-    // function call arguments.  There is a one-to-one correspondence between the elements
-    // in mids and the elements in defs.
-    pendingLoads = {},
-    
-    // Array of keys for entries in pendingLoads, in load request order (i.e. the order in 
-    // which the corresponding combo.done() load callback was invoked).
-    pendingLoadKeys = [],
-    
-    // The original global define() function before we re-mapped it to our comboDefine function.
-    originalDefine,
-    
-    // Query arg from window.location
-<<<<<<< HEAD
-    windowArgs = parseQueryArgs(window.location.href) || {},
-=======
-    windowArgs = parseQueryArgs(window.location.search) || {};
->>>>>>> abbc2e5a
-    
-    // Query arg from script tag used to load this code
-    scriptArgs = combo.scriptId && parseQueryArgs((document.getElementById(combo.scriptId)||{}).src) || {},
-    
-    comboDefine = function() {
-    	if (currentLoadKey) {
-    		pendingLoads[currentLoadKey].defArgs.push(arguments);
-    	} else {
-    		originalDefine.apply(this, arguments);
-    	}
-    };
-    
-
-// Copy config params from the combo config property
-for (var s in params) {
-	if (typeof combo[s] !== 'undefined') {
-		params[s][0] = combo[s];
-	}
-}
-
-extraArgs = combo.extraArgs || {};
-userConfig.has = userConfig.has || {};
-
-//By default, don't include config- features since the loader uses the has map as a dumping 
-//ground for anything specified in the config.
-featureFilter = combo.featureFilter || function(name) { return !/^config-/.test(name);};
-
-// Set this so that the loader won't synchronously call require.callback
-userConfig.has["dojo-built"] = true;
-
-userConfig.async = true;		// use async loader
-
-//Enable the combo api
-userConfig.has['dojo-combo-api'] = 1;
-
-/**
- * url processor for handling cache bust query arg
- */
-urlProcessors.push(function(url) {
-	cb = windowArgs.cachebust ||
-	     scriptArgs.cachebust || scriptArgs.cb ||
-	     combo.cacheBust || dojo.config.cacheBust;
-	if (cb) {
-		url += ('&cb=' + cb);
-	}
-	return url;
-});
-
-/**
- * urlProcessor to add query locale query arg
- */
-urlProcessors.push(function(url, deps){
-	// determine if any of the modules in the request are i18n resources
-	var isI18n = true;
-	if (!combo.serverExpandLayers) {
-		isI18n = false;
-		for (var i = 0; i < deps.length; i++) {
-			if (combo.isI18nResource(deps[i])) {
-				isI18n = true;
-				break;
-			}
-		}
-	}
-	if (isI18n) {
-		// If request contains i18n resources, then add the locales to the request URL
-		if (typeof dojo !== 'undefined' && dojo.locale && !/[?&]locs=/.test(url)) {
-			url+=('&locs='+[dojo.locale].concat(dojo.config.extraLocale || []).join(','));
-		}
-	}
-	return url;
-});
-
-// require.combo needs to be defined before this code is loaded
-combo.done = function(load, config, opt_deps) {
-	var hasArg = "", base64,
-	    sendRequest = function(load, config, opt_deps) {
-			var mids = [], i, dep;
-			opt_deps = opt_deps || deps;
-			
-			// Determine if we need to split the request into i18n/non-i18n parts
-			if (combo.i18nSplit && !combo.serverExpandLayers) {
-				var i18nModules = [], nonI18nModules = [];
-				for (i = 0; i < opt_deps.length; i++) {
-					dep = opt_deps[i];
-					(combo.isI18nResource(dep) ? i18nModules : nonI18nModules).push(dep);
-				}
-				if (i18nModules.length && nonI18nModules.length) {
-					// Mixed request.  Separate into i18n and non-i18n requests
-					deps = [];
-					depmap = {};
-					sendRequest(load, config, nonI18nModules);
-					sendRequest(load, config, i18nModules);
-					return;
-				}
-			}
-			
-			for (i = 0, dep; !!(dep = opt_deps[i]); i++) {
-				mids[i] = dep.prefix ? (dep.prefix + "!" + dep.name) : dep.name;
-			}
-			
-			var url = contextPath || "";
-			url = addModulesToUrl(url, ["modules", "moduleIds"], opt_deps, moduleIdMap, base64 ? base64.encode : null);
-			url = addModulesToUrl(url, ["exEnc", "exIds"], excludes || [], moduleIdMap,  base64 ? base64.encode : null);
-			url += (hasArg ? '&' + hasArg : "");
-			
-			// Allow any externally provided URL processors to make their contribution
-			// to the URL
-			for (i = 0; i < urlProcessors.length; i++) {
-				url = urlProcessors[i](url, opt_deps);
-			}
-			
-			if (config.has("dojo-trace-api")) {
-				config.trace("loader-inject-combo", [mids.join(', ')]);
-			}
-			if (maxUrlLength && url.length > maxUrlLength) {
-				var parta = opt_deps.slice(0, opt_deps.length/2),
-				    partb = opt_deps.slice(opt_deps.length/2, opt_deps.length);
-				deps = [];
-				depmap = {};
-				sendRequest(load, config, parta);
-				sendRequest(load, config, partb);
-			} else {
-				if (combo.serverExpandLayers) {
-					excludes = excludes.concat(deps);
-					// Create pending load entries for this load request so that we can manage the order in 
-					// which the modules are defined independent of the order in which the responses arrive.
-					var key = mids.join(',');
-					pendingLoadKeys.push(key);
-					pendingLoads[key] = {mids:mids, defs:null};
-				}
-				if (deps === opt_deps) {
-					// we have not split the module list to trim url size, so we can clear this safely.
-					// otherwise clearing these is the responsibility of the initial function.
-					deps = [];
-					depmap = {};
-				}
-				load(mids, url);
-			}
-	    };
-	    
-	if (!originalDefine) {
-		// Replace the global define() function with our own and save the original
-		(function() {
-			originalDefine = this.define;
-			this.define = comboDefine;
-		})();
-	}
-	
-	// Get base64 decoder
-	try {
-		base64 = require('dojox/encoding/base64');
-	} catch (ignore) {}
-
-	if (typeof includeUndefinedFeatures == 'undefined') {
-		// Test to determine if we can include features that evaluate to undefined.
-		// If simply querying a feature puts the feature in the cache, then we
-		// can't send features that evaluate to undefined to the server.
-		// (Note: this behavior exists in early versions of dojo 1.7)
-		var test_feature = 'combo-test-for-undefined';
-		config.has(test_feature);
-		includeUndefinedFeatures = !(test_feature in config.has.cache);
-	}
-	hasArg = computeHasArg(config.has, config.has.cache, includeUndefinedFeatures);
-	
-	// If sending the feature set in a cookie is enabled, then try to 
-	// set the cookie.
-	var featureMap = null, featureCookie = null;
-	if (!!(featureMap = config.has("combo-feature-map"))) {
-		hasArg = featureMap.getQueryString(hasArg);
-	} else if (!!(featureCookie = config.has("combo-feature-cookie"))) {
-		hasArg = featureCookie.setCookie(hasArg, contextPath);
-	}
-
-	sendRequest(load, config, opt_deps);
-};
-
-combo.add = function (prefix, name, url, config) {
-	if (config.cache[name] || !combo.isSupportedModule(name, url)) {
-		return false;
-	}
-	if (!depmap[name] && (!prefix || prefix in plugins)) {
-		deps.push(depmap[name] = {
-			prefix: prefix,
-			name: name
-		});
-	}
-	
-	var canHandle = !!depmap[name];
-	if (!canHandle && config.has("dojo-trace-api")) {
-		config.trace("loader-inject-combo-reject", ["can't handle: " + prefix + "!" + name]);
-	}
-	return canHandle;
-};
-
-var isNotAbsoluteOrServerRelative = function(mid) {
-	return !/^(\/)|([^:\/]+:[\/]{2})/.test(mid);	// nothing starting with / or http://	
-};
-//Returns true if the aggregator supports the specified module id.  Apps can provide an 
-//implementation of this method in the loader config to exclude selected paths.
-//Default is to support anything that doesn't begin with / or http://
-var userSpecified = combo.isSupportedModule || function() { return true; };
-combo.isSupportedModule = function(mid) {
-	return isNotAbsoluteOrServerRelative(mid) && userSpecified(mid);
-};
-
-/*
- * If ary is null, then hash specifies the module id list hash on the server.
- * If ary is not null, then it specifies the module ids to register and hash is ignored
- */
-combo.reg = function(ary, hash) {
-	if (ary === null) {
-		for (var s in moduleIdMap) {
-			if (moduleIdMap.hasOwnProperty(s)) {
-				throw new Error("Can't set hash");
-			}
-		}
-		moduleIdMap["**idListHash**"] = hash;
-		return;
-	}
-	registerModuleNameIds(ary, moduleIdMap);
-};
-
-combo.getIdMap = function() {
-	// return a copy of the object
-	// Note that this function is used only called unit tests and diagnostic tools, so 
-	// the potentially poor performance of the converting the string to/form json is not
-	// and issue.
-	return JSON.parse(JSON.stringify(moduleIdMap));
-};
-
-/*
- * Decodes an aggregator request url.  Outputs to the console an object with properties 
- * identifying requested modules, defined features, etc.  Provided for diagnostic/debugging 
- * purposes.
- */
-combo.decodeUrl = function(url) {
-	require(['combo/dojo/requestDecoder'], function(decoder){
-		console.log(decoder.decode(url));
-	});
-};
-
-combo.isI18nResource = combo.isI18nResource || function(mid) {
-	if (combo.plugins["combo/i18n"]) {
-		// has combo/i18n plugin support
-		return mid.prefix === "combo/i18n";
-	} else {
-		// no combo/i18n plugin support.  Figure it out from the module name
-		return !mid.prefix && /.?\/nls\/.?/.test(mid.name); 
-	}
-};
-
-combo.addBootLayerDeps = function(deps) {
-	excludes = excludes.concat(deps);
-};
-
-combo.resetExcludeList = function() {
-	// used for unit testing
-	excludes = [];
-}
-
-/*
- * Returns true if the specified module is defined, false otherwise
- */
-combo.isDefined = function(name) {
-	try {
-		require(name);
-		return true;
-	} catch (ignore) {
-	}
-	return false;
-};
-
-/*
- * Called by JAGGR responses before modules in the response will be defined.  <code>modules</code>
- * is the array of module ids that will be defined before combo.endDefs is called, in define order.
- * 
- * The goal here is to ensure that modules are defined in request order.  This is necessary in order 
- * to avoid the situation where additional, loader generated requests are generated to load unresolved
- * module dependencies that can result from out of order responses.  The order dependency comes from the
- * cumulative exclude list used to exclude previously requested modules.
- */
-combo.beginDefs = function(modules) {
-	if (!!currentLoadKey) {
-		throw new Error("Invalid state in combo.beginDefs");
-	}
-	var key = modules.join(',');
-	var index = pendingLoadKeys.indexOf(key);
-	if (index == -1) {
-		// Can happen when JAGGR returns something different than what was asked for,
-		// for example, a version error module. 
-		return;
-	}
-	if (index === 0 && (pendingLoadKeys.length === 1 || 
-			pendingLoadKeys.every(function(pendingLoadKey) {
-				return !pendingLoads[pendingLoadKey].defArgs;
-			})
-	)) {
-		// There are no out-of-order pending requests, so just clean up the entries for this response
-		// and return.
-		delete pendingLoads[key];
-		pendingLoadKeys.shift();
-		return;
-	}
-	// Set the pending load key and defs array for this request.  define() function calls will be 
-	// intercepted and the function arguments queued to the defs array for later play back.
-	currentLoadKey = key;
-	pendingLoads[key].defArgs = [];
-};
-
-/*
- * Called by JAGGR responses after the modules in the response have been defined (i.e. our define()
- * function intercept has been called).  If the current response is for the pending load at the 
- * head of the queue, then gather up all the adjacent completed responses and play back the define
- * function invocations for the combined modules to the original define function.
- * 
- * Note: this code depends on an implementation detail of the dojo loader which allows us to modify
- * the contents of the mid list that we provided to the combo.done() load callback after its been 
- * called but before the modules are defined.
- */
-combo.endDefs = function() {
-	if (currentLoadKey) {
-		var key = currentLoadKey;
-		currentLoadKey = null;		// clear the current key
-		var index = pendingLoadKeys.indexOf(key);
-		if (index === 0) {
-			// Head request has completed.  Gather up adjacent requests that have completed into 
-			// corresponding arrays.  Note that for the mids array, we are modifying the array 
-			// that was originally passed to the loader via the combo.done() load callback.  We 
-			// need to do this because the loader expects the modules to be defined in the order
-			// that they are listed in the array.
-			var mids = pendingLoads[key].mids;
-			var defArgs = pendingLoads[key].defArgs;
-			pendingLoadKeys.shift();
-			delete pendingLoads[key];
-			while (pendingLoadKeys.length && pendingLoads[pendingLoadKeys[0]].defArgs) {
-				var pendingLoad = pendingLoads[pendingLoadKeys[0]];
-				Array.prototype.push.apply(mids, pendingLoad.mids);	// add to existing array
-				defArgs = defArgs.concat(pendingLoad.defArgs);
-				// remove items from queues
-				delete pendingLoads[pendingLoadKeys[0]];
-				pendingLoadKeys.shift();
-			}
-			// Now invoke the original define function using the saved arguments for the 
-			// combined modules.
-			defArgs.forEach(function(args) {
-				originalDefine.apply(this, args);
-			});
-		}
-	}
-};
-
-setTimeout(function() {
-	if (userConfig.deps) {
-		require(userConfig.deps, function() {
-			if (userConfig.callback) {
-				userConfig.callback.apply(this, arguments);
-			}
-		});
-	} else if (userConfig.callback) {
-		userConfig.callback();
-	}
-}, 0);
-})();
+/*
+ * (C) Copyright 2012, IBM Corporation
+ *
+ * Licensed under the Apache License, Version 2.0 (the "License");
+ * you may not use this file except in compliance with the License.
+ * You may obtain a copy of the License at
+ *
+ *     http://www.apache.org/licenses/LICENSE-2.0
+ *
+ * Unless required by applicable law or agreed to in writing, software
+ * distributed under the License is distributed on an "AS IS" BASIS,
+ * WITHOUT WARRANTIES OR CONDITIONS OF ANY KIND, either express or implied.
+ * See the License for the specific language governing permissions and
+ * limitations under the License.
+ */
+
+/**
+ *  AMD combo loader extention for the Dojo AMD loader.
+ *  <p>
+ *  This file is combined with loaderExtCommon.js, and with dynamically 
+ *  injected javascript code, by the Dojo HttpTransport extension on the
+ *  aggregator when the combo/loaderExt.js pseudo resource is 
+ *  requested.
+ */
+(function() {
+var depmap = {},
+    deps = [],
+    userConfig = (function(){
+    	// make sure we're looking at global dojoConfig etc.
+    	return this.dojoConfig || this.djConfig || this.require;
+    })(),
+
+    combo = userConfig.combo,
+    
+    // The context path of the aggregator service
+    contextPath = combo.contextPath,
+
+    // ( 4k/4096 with a buffer just in case - 96) 
+    // Set to 0 to disable url length checks.
+    maxUrlLength = (typeof(combo.maxUrlLength) === 'undefined') ?
+    		// IE doesn't cache responses for request URLs greater than about 2K
+    		(/MSIE (\d+\.\d+);/.test(navigator.userAgent) ? 2000 : 4000) :
+    		combo.maxUrlLength,
+
+    // The following vars are referenced by javascript code injected by the 
+    // server.
+    plugins = (combo.plugins = combo.plugins || {}),
+    aliases = (userConfig.aliases = userConfig.aliases || []),
+    // Flag indicating whether or not has features sent to the server should
+    // include features that evaluate to undefined
+    includeUndefinedFeatures,
+
+    // Map of module name to number id pairs
+    moduleIdMap = {},
+    
+    // cumulative exclude modules
+    excludes = [],
+    
+    // The current key into the pendingLoads map.  Non-null when defining modules between
+    // combo.beginDefs() and combo.endDefs() invocations.
+    currentLoadKey = null,
+    
+    // Property map of pending loads.  The keys are the stringified mid list that was provided
+    // to the combo.done() load callback.  The values are {mids:xxx, defs:xxx} objects where
+    // mids is the same module list use to make the key and defs is the array of define() 
+    // function call arguments.  There is a one-to-one correspondence between the elements
+    // in mids and the elements in defs.
+    pendingLoads = {},
+    
+    // Array of keys for entries in pendingLoads, in load request order (i.e. the order in 
+    // which the corresponding combo.done() load callback was invoked).
+    pendingLoadKeys = [],
+    
+    // The original global define() function before we re-mapped it to our comboDefine function.
+    originalDefine,
+    
+    // Query arg from window.location
+    windowArgs = parseQueryArgs(window.location.search) || {};
+    
+    // Query arg from script tag used to load this code
+    scriptArgs = combo.scriptId && parseQueryArgs((document.getElementById(combo.scriptId)||{}).src) || {},
+    
+    comboDefine = function() {
+    	if (currentLoadKey) {
+    		pendingLoads[currentLoadKey].defArgs.push(arguments);
+    	} else {
+    		originalDefine.apply(this, arguments);
+    	}
+    };
+    
+
+// Copy config params from the combo config property
+for (var s in params) {
+	if (typeof combo[s] !== 'undefined') {
+		params[s][0] = combo[s];
+	}
+}
+
+extraArgs = combo.extraArgs || {};
+userConfig.has = userConfig.has || {};
+
+//By default, don't include config- features since the loader uses the has map as a dumping 
+//ground for anything specified in the config.
+featureFilter = combo.featureFilter || function(name) { return !/^config-/.test(name);};
+
+// Set this so that the loader won't synchronously call require.callback
+userConfig.has["dojo-built"] = true;
+
+userConfig.async = true;		// use async loader
+
+//Enable the combo api
+userConfig.has['dojo-combo-api'] = 1;
+
+/**
+ * url processor for handling cache bust query arg
+ */
+urlProcessors.push(function(url) {
+	cb = windowArgs.cachebust ||
+	     scriptArgs.cachebust || scriptArgs.cb ||
+	     combo.cacheBust || dojo.config.cacheBust;
+	if (cb) {
+		url += ('&cb=' + cb);
+	}
+	return url;
+});
+
+/**
+ * urlProcessor to add query locale query arg
+ */
+urlProcessors.push(function(url, deps){
+	// determine if any of the modules in the request are i18n resources
+	var isI18n = true;
+	if (!combo.serverExpandLayers) {
+		isI18n = false;
+		for (var i = 0; i < deps.length; i++) {
+			if (combo.isI18nResource(deps[i])) {
+				isI18n = true;
+				break;
+			}
+		}
+	}
+	if (isI18n) {
+		// If request contains i18n resources, then add the locales to the request URL
+		if (typeof dojo !== 'undefined' && dojo.locale && !/[?&]locs=/.test(url)) {
+			url+=('&locs='+[dojo.locale].concat(dojo.config.extraLocale || []).join(','));
+		}
+	}
+	return url;
+});
+
+// require.combo needs to be defined before this code is loaded
+combo.done = function(load, config, opt_deps) {
+	var hasArg = "", base64,
+	    sendRequest = function(load, config, opt_deps) {
+			var mids = [], i, dep;
+			opt_deps = opt_deps || deps;
+			
+			// Determine if we need to split the request into i18n/non-i18n parts
+			if (combo.i18nSplit && !combo.serverExpandLayers) {
+				var i18nModules = [], nonI18nModules = [];
+				for (i = 0; i < opt_deps.length; i++) {
+					dep = opt_deps[i];
+					(combo.isI18nResource(dep) ? i18nModules : nonI18nModules).push(dep);
+				}
+				if (i18nModules.length && nonI18nModules.length) {
+					// Mixed request.  Separate into i18n and non-i18n requests
+					deps = [];
+					depmap = {};
+					sendRequest(load, config, nonI18nModules);
+					sendRequest(load, config, i18nModules);
+					return;
+				}
+			}
+			
+			for (i = 0, dep; !!(dep = opt_deps[i]); i++) {
+				mids[i] = dep.prefix ? (dep.prefix + "!" + dep.name) : dep.name;
+			}
+			
+			var url = contextPath || "";
+			url = addModulesToUrl(url, ["modules", "moduleIds"], opt_deps, moduleIdMap, base64 ? base64.encode : null);
+			url = addModulesToUrl(url, ["exEnc", "exIds"], excludes || [], moduleIdMap,  base64 ? base64.encode : null);
+			url += (hasArg ? '&' + hasArg : "");
+			
+			// Allow any externally provided URL processors to make their contribution
+			// to the URL
+			for (i = 0; i < urlProcessors.length; i++) {
+				url = urlProcessors[i](url, opt_deps);
+			}
+			
+			if (config.has("dojo-trace-api")) {
+				config.trace("loader-inject-combo", [mids.join(', ')]);
+			}
+			if (maxUrlLength && url.length > maxUrlLength) {
+				var parta = opt_deps.slice(0, opt_deps.length/2),
+				    partb = opt_deps.slice(opt_deps.length/2, opt_deps.length);
+				deps = [];
+				depmap = {};
+				sendRequest(load, config, parta);
+				sendRequest(load, config, partb);
+			} else {
+				if (combo.serverExpandLayers) {
+					excludes = excludes.concat(deps);
+					// Create pending load entries for this load request so that we can manage the order in 
+					// which the modules are defined independent of the order in which the responses arrive.
+					var key = mids.join(',');
+					pendingLoadKeys.push(key);
+					pendingLoads[key] = {mids:mids, defs:null};
+				}
+				if (deps === opt_deps) {
+					// we have not split the module list to trim url size, so we can clear this safely.
+					// otherwise clearing these is the responsibility of the initial function.
+					deps = [];
+					depmap = {};
+				}
+				load(mids, url);
+			}
+	    };
+	    
+	if (!originalDefine) {
+		// Replace the global define() function with our own and save the original
+		(function() {
+			originalDefine = this.define;
+			this.define = comboDefine;
+		})();
+	}
+	
+	// Get base64 decoder
+	try {
+		base64 = require('dojox/encoding/base64');
+	} catch (ignore) {}
+
+	if (typeof includeUndefinedFeatures == 'undefined') {
+		// Test to determine if we can include features that evaluate to undefined.
+		// If simply querying a feature puts the feature in the cache, then we
+		// can't send features that evaluate to undefined to the server.
+		// (Note: this behavior exists in early versions of dojo 1.7)
+		var test_feature = 'combo-test-for-undefined';
+		config.has(test_feature);
+		includeUndefinedFeatures = !(test_feature in config.has.cache);
+	}
+	hasArg = computeHasArg(config.has, config.has.cache, includeUndefinedFeatures);
+	
+	// If sending the feature set in a cookie is enabled, then try to 
+	// set the cookie.
+	var featureMap = null, featureCookie = null;
+	if (!!(featureMap = config.has("combo-feature-map"))) {
+		hasArg = featureMap.getQueryString(hasArg);
+	} else if (!!(featureCookie = config.has("combo-feature-cookie"))) {
+		hasArg = featureCookie.setCookie(hasArg, contextPath);
+	}
+
+	sendRequest(load, config, opt_deps);
+};
+
+combo.add = function (prefix, name, url, config) {
+	if (config.cache[name] || !combo.isSupportedModule(name, url)) {
+		return false;
+	}
+	if (!depmap[name] && (!prefix || prefix in plugins)) {
+		deps.push(depmap[name] = {
+			prefix: prefix,
+			name: name
+		});
+	}
+	
+	var canHandle = !!depmap[name];
+	if (!canHandle && config.has("dojo-trace-api")) {
+		config.trace("loader-inject-combo-reject", ["can't handle: " + prefix + "!" + name]);
+	}
+	return canHandle;
+};
+
+var isNotAbsoluteOrServerRelative = function(mid) {
+	return !/^(\/)|([^:\/]+:[\/]{2})/.test(mid);	// nothing starting with / or http://	
+};
+//Returns true if the aggregator supports the specified module id.  Apps can provide an 
+//implementation of this method in the loader config to exclude selected paths.
+//Default is to support anything that doesn't begin with / or http://
+var userSpecified = combo.isSupportedModule || function() { return true; };
+combo.isSupportedModule = function(mid) {
+	return isNotAbsoluteOrServerRelative(mid) && userSpecified(mid);
+};
+
+/*
+ * If ary is null, then hash specifies the module id list hash on the server.
+ * If ary is not null, then it specifies the module ids to register and hash is ignored
+ */
+combo.reg = function(ary, hash) {
+	if (ary === null) {
+		for (var s in moduleIdMap) {
+			if (moduleIdMap.hasOwnProperty(s)) {
+				throw new Error("Can't set hash");
+			}
+		}
+		moduleIdMap["**idListHash**"] = hash;
+		return;
+	}
+	registerModuleNameIds(ary, moduleIdMap);
+};
+
+combo.getIdMap = function() {
+	// return a copy of the object
+	// Note that this function is used only called unit tests and diagnostic tools, so 
+	// the potentially poor performance of the converting the string to/form json is not
+	// and issue.
+	return JSON.parse(JSON.stringify(moduleIdMap));
+};
+
+/*
+ * Decodes an aggregator request url.  Outputs to the console an object with properties 
+ * identifying requested modules, defined features, etc.  Provided for diagnostic/debugging 
+ * purposes.
+ */
+combo.decodeUrl = function(url) {
+	require(['combo/dojo/requestDecoder'], function(decoder){
+		console.log(decoder.decode(url));
+	});
+};
+
+combo.isI18nResource = combo.isI18nResource || function(mid) {
+	if (combo.plugins["combo/i18n"]) {
+		// has combo/i18n plugin support
+		return mid.prefix === "combo/i18n";
+	} else {
+		// no combo/i18n plugin support.  Figure it out from the module name
+		return !mid.prefix && /.?\/nls\/.?/.test(mid.name); 
+	}
+};
+
+combo.addBootLayerDeps = function(deps) {
+	excludes = excludes.concat(deps);
+};
+
+combo.resetExcludeList = function() {
+	// used for unit testing
+	excludes = [];
+}
+
+/*
+ * Returns true if the specified module is defined, false otherwise
+ */
+combo.isDefined = function(name) {
+	try {
+		require(name);
+		return true;
+	} catch (ignore) {
+	}
+	return false;
+};
+
+/*
+ * Called by JAGGR responses before modules in the response will be defined.  <code>modules</code>
+ * is the array of module ids that will be defined before combo.endDefs is called, in define order.
+ * 
+ * The goal here is to ensure that modules are defined in request order.  This is necessary in order 
+ * to avoid the situation where additional, loader generated requests are generated to load unresolved
+ * module dependencies that can result from out of order responses.  The order dependency comes from the
+ * cumulative exclude list used to exclude previously requested modules.
+ */
+combo.beginDefs = function(modules) {
+	if (!!currentLoadKey) {
+		throw new Error("Invalid state in combo.beginDefs");
+	}
+	var key = modules.join(',');
+	var index = pendingLoadKeys.indexOf(key);
+	if (index == -1) {
+		// Can happen when JAGGR returns something different than what was asked for,
+		// for example, a version error module. 
+		return;
+	}
+	if (index === 0 && (pendingLoadKeys.length === 1 || 
+			pendingLoadKeys.every(function(pendingLoadKey) {
+				return !pendingLoads[pendingLoadKey].defArgs;
+			})
+	)) {
+		// There are no out-of-order pending requests, so just clean up the entries for this response
+		// and return.
+		delete pendingLoads[key];
+		pendingLoadKeys.shift();
+		return;
+	}
+	// Set the pending load key and defs array for this request.  define() function calls will be 
+	// intercepted and the function arguments queued to the defs array for later play back.
+	currentLoadKey = key;
+	pendingLoads[key].defArgs = [];
+};
+
+/*
+ * Called by JAGGR responses after the modules in the response have been defined (i.e. our define()
+ * function intercept has been called).  If the current response is for the pending load at the 
+ * head of the queue, then gather up all the adjacent completed responses and play back the define
+ * function invocations for the combined modules to the original define function.
+ * 
+ * Note: this code depends on an implementation detail of the dojo loader which allows us to modify
+ * the contents of the mid list that we provided to the combo.done() load callback after its been 
+ * called but before the modules are defined.
+ */
+combo.endDefs = function() {
+	if (currentLoadKey) {
+		var key = currentLoadKey;
+		currentLoadKey = null;		// clear the current key
+		var index = pendingLoadKeys.indexOf(key);
+		if (index === 0) {
+			// Head request has completed.  Gather up adjacent requests that have completed into 
+			// corresponding arrays.  Note that for the mids array, we are modifying the array 
+			// that was originally passed to the loader via the combo.done() load callback.  We 
+			// need to do this because the loader expects the modules to be defined in the order
+			// that they are listed in the array.
+			var mids = pendingLoads[key].mids;
+			var defArgs = pendingLoads[key].defArgs;
+			pendingLoadKeys.shift();
+			delete pendingLoads[key];
+			while (pendingLoadKeys.length && pendingLoads[pendingLoadKeys[0]].defArgs) {
+				var pendingLoad = pendingLoads[pendingLoadKeys[0]];
+				Array.prototype.push.apply(mids, pendingLoad.mids);	// add to existing array
+				defArgs = defArgs.concat(pendingLoad.defArgs);
+				// remove items from queues
+				delete pendingLoads[pendingLoadKeys[0]];
+				pendingLoadKeys.shift();
+			}
+			// Now invoke the original define function using the saved arguments for the 
+			// combined modules.
+			defArgs.forEach(function(args) {
+				originalDefine.apply(this, args);
+			});
+		}
+	}
+};
+
+setTimeout(function() {
+	if (userConfig.deps) {
+		require(userConfig.deps, function() {
+			if (userConfig.callback) {
+				userConfig.callback.apply(this, arguments);
+			}
+		});
+	} else if (userConfig.callback) {
+		userConfig.callback();
+	}
+}, 0);
+})();